--- conflicted
+++ resolved
@@ -172,7 +172,7 @@
    */
   public function set($cid, $data, $expire = Cache::PERMANENT, array $tags = array()) {
 
-    Cache::validateTags($tags);
+    assert('\Drupal\Component\Assertion\Inspector::assertAllStrings($tags)', 'Cache Tags must be strings.');
 
     $time = REQUEST_TIME;
     $created = null;
@@ -301,36 +301,8 @@
   /**
    * {@inheritdoc}
    */
-<<<<<<< HEAD
   public function invalidateAll() {
     $this->setLastFlushTime();
-=======
-  protected function createEntryHash($cid, $data, $expire = Cache::PERMANENT, array $tags) {
-    // Always add a cache tag for the current bin, so that we can use that for
-    // invalidateAll().
-    $tags[] = $this->getTagForBin();
-    assert('\Drupal\Component\Assertion\Inspector::assertAllStrings($tags)', 'Cache Tags must be strings.');
-    $hash = array(
-      'cid' => $cid,
-      'created' => round(microtime(TRUE), 3),
-      'expire' => $expire,
-      'tags' => implode(' ', $tags),
-      'valid' => 1,
-      'checksum' => $this->checksumProvider->getCurrentChecksum($tags),
-    );
-
-    // Let Redis handle the data types itself.
-    if (!is_string($data)) {
-      $hash['data'] = serialize($data);
-      $hash['serialized'] = 1;
-    }
-    else {
-      $hash['data'] = $data;
-      $hash['serialized'] = 0;
-    }
-
-    return $hash;
->>>>>>> 56b4ff15
   }
 
   /**
